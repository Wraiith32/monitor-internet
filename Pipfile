[[source]]
url = "https://pypi.org/simple"
verify_ssl = true
name = "pypi"

[packages]
<<<<<<< HEAD
certifi = "==2025.1.31"
charset-normalizer = "==3.4.0"
=======
certifi = "==2024.12.14"
charset-normalizer = "==3.4.1"
>>>>>>> adbec66e
idna = "==3.10"
requests = "==2.32.3"
urllib3 = "==2.3.0"

[dev-packages]
pytest = "*"

[requires]
python_version = "3.12"<|MERGE_RESOLUTION|>--- conflicted
+++ resolved
@@ -4,13 +4,8 @@
 name = "pypi"
 
 [packages]
-<<<<<<< HEAD
-certifi = "==2025.1.31"
-charset-normalizer = "==3.4.0"
-=======
 certifi = "==2024.12.14"
 charset-normalizer = "==3.4.1"
->>>>>>> adbec66e
 idna = "==3.10"
 requests = "==2.32.3"
 urllib3 = "==2.3.0"
