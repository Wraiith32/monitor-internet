{
    "_meta": {
        "hash": {
<<<<<<< HEAD
            "sha256": "33e011d5bb3d6afcb44bb40e3828879bc0e68a66d227a995d3981d75592b7422"
=======
            "sha256": "028b08d8ccd076bcb657b7bbcb54a5c114cba65ec7bbc7889b10c5f380f8f395"
>>>>>>> f861b2e2
        },
        "pipfile-spec": 6,
        "requires": {
            "python_version": "3.12"
        },
        "sources": [
            {
                "name": "pypi",
                "url": "https://pypi.org/simple",
                "verify_ssl": true
            }
        ]
    },
    "default": {
        "certifi": {
            "hashes": [
                "sha256:6b31f564a415d79ee77df69d757bb49a5bb53bd9f756cbbe24394ffd6fc1f4b2",
                "sha256:8ea99dbdfaaf2ba2f9bac77b9249ef62ec5218e7c2b2e903378ed5fccf765995"
            ],
            "index": "pypi",
            "markers": "python_version >= '3.7'",
            "version": "==2025.7.14"
        },
        "charset-normalizer": {
            "hashes": [
                "sha256:005fa3432484527f9732ebd315da8da8001593e2cf46a3d817669f062c3d9ed4",
                "sha256:046595208aae0120559a67693ecc65dd75d46f7bf687f159127046628178dc45",
                "sha256:0c29de6a1a95f24b9a1aa7aefd27d2487263f00dfd55a77719b530788f75cff7",
                "sha256:0c8c57f84ccfc871a48a47321cfa49ae1df56cd1d965a09abe84066f6853b9c0",
                "sha256:0f5d9ed7f254402c9e7d35d2f5972c9bbea9040e99cd2861bd77dc68263277c7",
                "sha256:18dd2e350387c87dabe711b86f83c9c78af772c748904d372ade190b5c7c9d4d",
                "sha256:1b1bde144d98e446b056ef98e59c256e9294f6b74d7af6846bf5ffdafd687a7d",
                "sha256:1c95a1e2902a8b722868587c0e1184ad5c55631de5afc0eb96bc4b0d738092c0",
                "sha256:1cad5f45b3146325bb38d6855642f6fd609c3f7cad4dbaf75549bf3b904d3184",
                "sha256:21b2899062867b0e1fde9b724f8aecb1af14f2778d69aacd1a5a1853a597a5db",
                "sha256:24498ba8ed6c2e0b56d4acbf83f2d989720a93b41d712ebd4f4979660db4417b",
                "sha256:25a23ea5c7edc53e0f29bae2c44fcb5a1aa10591aae107f2a2b2583a9c5cbc64",
                "sha256:289200a18fa698949d2b39c671c2cc7a24d44096784e76614899a7ccf2574b7b",
                "sha256:28a1005facc94196e1fb3e82a3d442a9d9110b8434fc1ded7a24a2983c9888d8",
                "sha256:32fc0341d72e0f73f80acb0a2c94216bd704f4f0bce10aedea38f30502b271ff",
                "sha256:36b31da18b8890a76ec181c3cf44326bf2c48e36d393ca1b72b3f484113ea344",
                "sha256:3c21d4fca343c805a52c0c78edc01e3477f6dd1ad7c47653241cf2a206d4fc58",
                "sha256:3fddb7e2c84ac87ac3a947cb4e66d143ca5863ef48e4a5ecb83bd48619e4634e",
                "sha256:43e0933a0eff183ee85833f341ec567c0980dae57c464d8a508e1b2ceb336471",
                "sha256:4a476b06fbcf359ad25d34a057b7219281286ae2477cc5ff5e3f70a246971148",
                "sha256:4e594135de17ab3866138f496755f302b72157d115086d100c3f19370839dd3a",
                "sha256:50bf98d5e563b83cc29471fa114366e6806bc06bc7a25fd59641e41445327836",
                "sha256:5a9979887252a82fefd3d3ed2a8e3b937a7a809f65dcb1e068b090e165bbe99e",
                "sha256:5baececa9ecba31eff645232d59845c07aa030f0c81ee70184a90d35099a0e63",
                "sha256:5bf4545e3b962767e5c06fe1738f951f77d27967cb2caa64c28be7c4563e162c",
                "sha256:6333b3aa5a12c26b2a4d4e7335a28f1475e0e5e17d69d55141ee3cab736f66d1",
                "sha256:65c981bdbd3f57670af8b59777cbfae75364b483fa8a9f420f08094531d54a01",
                "sha256:68a328e5f55ec37c57f19ebb1fdc56a248db2e3e9ad769919a58672958e8f366",
                "sha256:6a0289e4589e8bdfef02a80478f1dfcb14f0ab696b5a00e1f4b8a14a307a3c58",
                "sha256:6b66f92b17849b85cad91259efc341dce9c1af48e2173bf38a85c6329f1033e5",
                "sha256:6c9379d65defcab82d07b2a9dfbfc2e95bc8fe0ebb1b176a3190230a3ef0e07c",
                "sha256:6fc1f5b51fa4cecaa18f2bd7a003f3dd039dd615cd69a2afd6d3b19aed6775f2",
                "sha256:70f7172939fdf8790425ba31915bfbe8335030f05b9913d7ae00a87d4395620a",
                "sha256:721c76e84fe669be19c5791da68232ca2e05ba5185575086e384352e2c309597",
                "sha256:7222ffd5e4de8e57e03ce2cef95a4c43c98fcb72ad86909abdfc2c17d227fc1b",
                "sha256:75d10d37a47afee94919c4fab4c22b9bc2a8bf7d4f46f87363bcf0573f3ff4f5",
                "sha256:76af085e67e56c8816c3ccf256ebd136def2ed9654525348cfa744b6802b69eb",
                "sha256:770cab594ecf99ae64c236bc9ee3439c3f46be49796e265ce0cc8bc17b10294f",
                "sha256:7a6ab32f7210554a96cd9e33abe3ddd86732beeafc7a28e9955cdf22ffadbab0",
                "sha256:7c48ed483eb946e6c04ccbe02c6b4d1d48e51944b6db70f697e089c193404941",
                "sha256:7f56930ab0abd1c45cd15be65cc741c28b1c9a34876ce8c17a2fa107810c0af0",
                "sha256:8075c35cd58273fee266c58c0c9b670947c19df5fb98e7b66710e04ad4e9ff86",
                "sha256:8272b73e1c5603666618805fe821edba66892e2870058c94c53147602eab29c7",
                "sha256:82d8fd25b7f4675d0c47cf95b594d4e7b158aca33b76aa63d07186e13c0e0ab7",
                "sha256:844da2b5728b5ce0e32d863af26f32b5ce61bc4273a9c720a9f3aa9df73b1455",
                "sha256:8755483f3c00d6c9a77f490c17e6ab0c8729e39e6390328e42521ef175380ae6",
                "sha256:915f3849a011c1f593ab99092f3cecfcb4d65d8feb4a64cf1bf2d22074dc0ec4",
                "sha256:926ca93accd5d36ccdabd803392ddc3e03e6d4cd1cf17deff3b989ab8e9dbcf0",
                "sha256:982bb1e8b4ffda883b3d0a521e23abcd6fd17418f6d2c4118d257a10199c0ce3",
                "sha256:98f862da73774290f251b9df8d11161b6cf25b599a66baf087c1ffe340e9bfd1",
                "sha256:9cbfacf36cb0ec2897ce0ebc5d08ca44213af24265bd56eca54bee7923c48fd6",
                "sha256:a370b3e078e418187da8c3674eddb9d983ec09445c99a3a263c2011993522981",
                "sha256:a955b438e62efdf7e0b7b52a64dc5c3396e2634baa62471768a64bc2adb73d5c",
                "sha256:aa6af9e7d59f9c12b33ae4e9450619cf2488e2bbe9b44030905877f0b2324980",
                "sha256:aa88ca0b1932e93f2d961bf3addbb2db902198dca337d88c89e1559e066e7645",
                "sha256:aaeeb6a479c7667fbe1099af9617c83aaca22182d6cf8c53966491a0f1b7ffb7",
                "sha256:aaf27faa992bfee0264dc1f03f4c75e9fcdda66a519db6b957a3f826e285cf12",
                "sha256:b2680962a4848b3c4f155dc2ee64505a9c57186d0d56b43123b17ca3de18f0fa",
                "sha256:b2d318c11350e10662026ad0eb71bb51c7812fc8590825304ae0bdd4ac283acd",
                "sha256:b33de11b92e9f75a2b545d6e9b6f37e398d86c3e9e9653c4864eb7e89c5773ef",
                "sha256:b3daeac64d5b371dea99714f08ffc2c208522ec6b06fbc7866a450dd446f5c0f",
                "sha256:be1e352acbe3c78727a16a455126d9ff83ea2dfdcbc83148d2982305a04714c2",
                "sha256:bee093bf902e1d8fc0ac143c88902c3dfc8941f7ea1d6a8dd2bcb786d33db03d",
                "sha256:c72fbbe68c6f32f251bdc08b8611c7b3060612236e960ef848e0a517ddbe76c5",
                "sha256:c9e36a97bee9b86ef9a1cf7bb96747eb7a15c2f22bdb5b516434b00f2a599f02",
                "sha256:cddf7bd982eaa998934a91f69d182aec997c6c468898efe6679af88283b498d3",
                "sha256:cf713fe9a71ef6fd5adf7a79670135081cd4431c2943864757f0fa3a65b1fafd",
                "sha256:d11b54acf878eef558599658b0ffca78138c8c3655cf4f3a4a673c437e67732e",
                "sha256:d41c4d287cfc69060fa91cae9683eacffad989f1a10811995fa309df656ec214",
                "sha256:d524ba3f1581b35c03cb42beebab4a13e6cdad7b36246bd22541fa585a56cccd",
                "sha256:daac4765328a919a805fa5e2720f3e94767abd632ae410a9062dff5412bae65a",
                "sha256:db4c7bf0e07fc3b7d89ac2a5880a6a8062056801b83ff56d8464b70f65482b6c",
                "sha256:dc7039885fa1baf9be153a0626e337aa7ec8bf96b0128605fb0d77788ddc1681",
                "sha256:dccab8d5fa1ef9bfba0590ecf4d46df048d18ffe3eec01eeb73a42e0d9e7a8ba",
                "sha256:dedb8adb91d11846ee08bec4c8236c8549ac721c245678282dcb06b221aab59f",
                "sha256:e45ba65510e2647721e35323d6ef54c7974959f6081b58d4ef5d87c60c84919a",
                "sha256:e53efc7c7cee4c1e70661e2e112ca46a575f90ed9ae3fef200f2a25e954f4b28",
                "sha256:e635b87f01ebc977342e2697d05b56632f5f879a4f15955dfe8cef2448b51691",
                "sha256:e70e990b2137b29dc5564715de1e12701815dacc1d056308e2b17e9095372a82",
                "sha256:e8082b26888e2f8b36a042a58307d5b917ef2b1cacab921ad3323ef91901c71a",
                "sha256:e8323a9b031aa0393768b87f04b4164a40037fb2a3c11ac06a03ffecd3618027",
                "sha256:e92fca20c46e9f5e1bb485887d074918b13543b1c2a1185e69bb8d17ab6236a7",
                "sha256:eb30abc20df9ab0814b5a2524f23d75dcf83cde762c161917a2b4b7b55b1e518",
                "sha256:eba9904b0f38a143592d9fc0e19e2df0fa2e41c3c3745554761c5f6447eedabf",
                "sha256:ef8de666d6179b009dce7bcb2ad4c4a779f113f12caf8dc77f0162c29d20490b",
                "sha256:efd387a49825780ff861998cd959767800d54f8308936b21025326de4b5a42b9",
                "sha256:f0aa37f3c979cf2546b73e8222bbfa3dc07a641585340179d768068e3455e544",
                "sha256:f4074c5a429281bf056ddd4c5d3b740ebca4d43ffffe2ef4bf4d2d05114299da",
                "sha256:f69a27e45c43520f5487f27627059b64aaf160415589230992cec34c5e18a509",
                "sha256:fb707f3e15060adf5b7ada797624a6c6e0138e2a26baa089df64c68ee98e040f",
                "sha256:fcbe676a55d7445b22c10967bceaaf0ee69407fbe0ece4d032b6eb8d4565982a",
                "sha256:fdb20a30fe1175ecabed17cbf7812f7b804b8a315a25f24678bcdf120a90077f"
            ],
            "index": "pypi",
            "markers": "python_version >= '3.7'",
            "version": "==3.4.2"
        },
        "idna": {
            "hashes": [
                "sha256:12f65c9b470abda6dc35cf8e63cc574b1c52b11df2c86030af0ac09b01b13ea9",
                "sha256:946d195a0d259cbba61165e88e65941f16e9b36ea6ddb97f00452bae8b1287d3"
            ],
            "index": "pypi",
            "markers": "python_version >= '3.6'",
            "version": "==3.10"
        },
        "requests": {
            "hashes": [
                "sha256:27babd3cda2a6d50b30443204ee89830707d396671944c998b5975b031ac2b2c",
                "sha256:27d0316682c8a29834d3264820024b62a36942083d52caf2f14c0591336d3422"
            ],
            "index": "pypi",
            "markers": "python_version >= '3.8'",
            "version": "==2.32.4"
        },
        "urllib3": {
            "hashes": [
                "sha256:3fc47733c7e419d4bc3f6b3dc2b4f890bb743906a30d56ba4a5bfa4bbff92760",
                "sha256:e6b01673c0fa6a13e374b50871808eb3bf7046c4b125b216f6bf1cc604cff0dc"
            ],
            "index": "pypi",
            "markers": "python_version >= '3.9'",
            "version": "==2.5.0"
        }
    },
    "develop": {
        "colorama": {
            "hashes": [
                "sha256:08695f5cb7ed6e0531a20572697297273c47b8cae5a63ffc6d6ed5c201be6e44",
                "sha256:4f1d9991f5acc0ca119f9d443620b77f9d6b33703e51011c16baf57afb285fc6"
            ],
            "markers": "sys_platform == 'win32'",
            "version": "==0.4.6"
        },
        "iniconfig": {
            "hashes": [
                "sha256:3abbd2e30b36733fee78f9c7f7308f2d0050e88f0087fd25c2645f63c773e1c7",
                "sha256:9deba5723312380e77435581c6bf4935c94cbfab9b1ed33ef8d238ea168eb760"
            ],
            "markers": "python_version >= '3.8'",
            "version": "==2.1.0"
        },
        "packaging": {
            "hashes": [
                "sha256:29572ef2b1f17581046b3a2227d5c611fb25ec70ca1ba8554b24b0e69331a484",
                "sha256:d443872c98d677bf60f6a1f2f8c1cb748e8fe762d2bf9d3148b5599295b0fc4f"
            ],
            "markers": "python_version >= '3.8'",
            "version": "==25.0"
        },
        "pluggy": {
            "hashes": [
                "sha256:7dcc130b76258d33b90f61b658791dede3486c3e6bfb003ee5c9bfb396dd22f3",
                "sha256:e920276dd6813095e9377c0bc5566d94c932c33b27a3e3945d8389c374dd4746"
            ],
            "markers": "python_version >= '3.9'",
            "version": "==1.6.0"
        },
        "pygments": {
            "hashes": [
                "sha256:636cb2477cec7f8952536970bc533bc43743542f70392ae026374600add5b887",
                "sha256:86540386c03d588bb81d44bc3928634ff26449851e99741617ecb9037ee5ec0b"
            ],
            "markers": "python_version >= '3.8'",
            "version": "==2.19.2"
        },
        "pytest": {
            "hashes": [
                "sha256:539c70ba6fcead8e78eebbf1115e8b589e7565830d7d006a8723f19ac8a0afb7",
                "sha256:7c67fd69174877359ed9371ec3af8a3d2b04741818c51e5e99cc1742251fa93c"
            ],
            "index": "pypi",
            "markers": "python_version >= '3.9'",
            "version": "==8.4.1"
        }
    }
}<|MERGE_RESOLUTION|>--- conflicted
+++ resolved
@@ -1,11 +1,7 @@
 {
     "_meta": {
         "hash": {
-<<<<<<< HEAD
-            "sha256": "33e011d5bb3d6afcb44bb40e3828879bc0e68a66d227a995d3981d75592b7422"
-=======
             "sha256": "028b08d8ccd076bcb657b7bbcb54a5c114cba65ec7bbc7889b10c5f380f8f395"
->>>>>>> f861b2e2
         },
         "pipfile-spec": 6,
         "requires": {
